--- conflicted
+++ resolved
@@ -82,6 +82,12 @@
 
 	// insert slashings
 	err = persistBlockSlashings(block, orphaned, tx)
+	if err != nil {
+		return err
+	}
+
+	// insert consolidations
+	err = persistBlockConsolidations(block, orphaned, tx)
 	if err != nil {
 		return err
 	}
@@ -354,9 +360,6 @@
 	return dbDeposits
 }
 
-<<<<<<< HEAD
-func buildDbConsolidations(block *CacheBlock) []*dbtypes.Consolidation {
-=======
 func persistBlockVoluntaryExits(block *CacheBlock, orphaned bool, tx *sqlx.Tx) error {
 	// insert voluntary exits
 	dbVoluntaryExits := buildDbVoluntaryExits(block)
@@ -377,22 +380,154 @@
 }
 
 func buildDbVoluntaryExits(block *CacheBlock) []*dbtypes.VoluntaryExit {
->>>>>>> 1cfb0afb
 	blockBody := block.GetBlockBody()
 	if blockBody == nil {
 		return nil
 	}
 
-<<<<<<< HEAD
+	voluntaryExits, err := blockBody.VoluntaryExits()
+	if err != nil {
+		return nil
+	}
+
+	dbVoluntaryExits := make([]*dbtypes.VoluntaryExit, len(voluntaryExits))
+	for idx, voluntaryExit := range voluntaryExits {
+		dbVoluntaryExit := &dbtypes.VoluntaryExit{
+			SlotNumber:     block.Slot,
+			SlotIndex:      uint64(idx),
+			SlotRoot:       block.Root,
+			Orphaned:       false,
+			ValidatorIndex: uint64(voluntaryExit.Message.ValidatorIndex),
+		}
+
+		dbVoluntaryExits[idx] = dbVoluntaryExit
+	}
+
+	return dbVoluntaryExits
+}
+
+func persistBlockSlashings(block *CacheBlock, orphaned bool, tx *sqlx.Tx) error {
+	// insert slashings
+	dbSlashings := buildDbSlashings(block)
+	if orphaned {
+		for idx := range dbSlashings {
+			dbSlashings[idx].Orphaned = true
+		}
+	}
+
+	if len(dbSlashings) > 0 {
+		err := db.InsertSlashings(dbSlashings, tx)
+		if err != nil {
+			return fmt.Errorf("error inserting slashings: %v", err)
+		}
+	}
+
+	return nil
+}
+
+func buildDbSlashings(block *CacheBlock) []*dbtypes.Slashing {
+	blockBody := block.GetBlockBody()
+	if blockBody == nil {
+		return nil
+	}
+
+	proposerSlashings, err := blockBody.ProposerSlashings()
+	if err != nil {
+		return nil
+	}
+
+	attesterSlashings, err := blockBody.AttesterSlashings()
+	if err != nil {
+		return nil
+	}
+
+	proposerIndex, err := blockBody.ProposerIndex()
+	if err != nil {
+		return nil
+	}
+
+	dbSlashings := []*dbtypes.Slashing{}
+	slashingIndex := 0
+
+	for _, proposerSlashing := range proposerSlashings {
+		dbSlashing := &dbtypes.Slashing{
+			SlotNumber:     block.Slot,
+			SlotIndex:      uint64(slashingIndex),
+			SlotRoot:       block.Root,
+			Orphaned:       false,
+			ValidatorIndex: uint64(proposerSlashing.SignedHeader1.Message.ProposerIndex),
+			SlasherIndex:   uint64(proposerIndex),
+			Reason:         dbtypes.ProposerSlashing,
+		}
+		slashingIndex++
+		dbSlashings = append(dbSlashings, dbSlashing)
+	}
+
+	for _, attesterSlashing := range attesterSlashings {
+		att1, _ := attesterSlashing.Attestation1()
+		att2, _ := attesterSlashing.Attestation2()
+		if att1 == nil || att2 == nil {
+			continue
+		}
+
+		att1AttestingIndices, _ := att1.AttestingIndices()
+		att2AttestingIndices, _ := att2.AttestingIndices()
+		if att1AttestingIndices == nil || att2AttestingIndices == nil {
+			continue
+		}
+
+		inter := intersect.Simple(att1AttestingIndices, att2AttestingIndices)
+		for _, j := range inter {
+			valIdx := j.(uint64)
+
+			dbSlashing := &dbtypes.Slashing{
+				SlotNumber:     block.Slot,
+				SlotIndex:      uint64(slashingIndex),
+				SlotRoot:       block.Root,
+				Orphaned:       false,
+				ValidatorIndex: uint64(valIdx),
+				SlasherIndex:   uint64(proposerIndex),
+				Reason:         dbtypes.AttesterSlashing,
+			}
+			dbSlashings = append(dbSlashings, dbSlashing)
+		}
+
+		slashingIndex++
+	}
+
+	return dbSlashings
+}
+
+func persistBlockConsolidations(block *CacheBlock, orphaned bool, tx *sqlx.Tx) error {
+	// insert deposits
+	dbConsolidations := buildDbConsolidations(block)
+	if orphaned {
+		for idx := range dbConsolidations {
+			dbConsolidations[idx].Orphaned = true
+		}
+	}
+
+	if len(dbConsolidations) > 0 {
+		err := db.InsertConsolidations(dbConsolidations, tx)
+		if err != nil {
+			return fmt.Errorf("error inserting consolidations: %v", err)
+		}
+	}
+
+	return nil
+}
+
+func buildDbConsolidations(block *CacheBlock) []*dbtypes.Consolidation {
+	blockBody := block.GetBlockBody()
+	if blockBody == nil {
+		return nil
+	}
+
 	consolidations, err := blockBody.Consolidations()
-=======
-	voluntaryExits, err := blockBody.VoluntaryExits()
->>>>>>> 1cfb0afb
-	if err != nil {
-		return nil
-	}
-
-<<<<<<< HEAD
+	if err != nil {
+		return nil
+	}
+
 	dbConsolidations := make([]*dbtypes.Consolidation, len(consolidations))
 	for idx, consolidation := range consolidations {
 		dbConsolidation := &dbtypes.Consolidation{
@@ -409,118 +544,4 @@
 	}
 
 	return dbConsolidations
-}
-
-func persistBlockConsolidations(block *CacheBlock, orphaned bool, tx *sqlx.Tx) error {
-	// insert deposits
-	dbConsolidations := buildDbConsolidations(block)
-	if orphaned {
-		for idx := range dbConsolidations {
-			dbConsolidations[idx].Orphaned = true
-		}
-	}
-
-	if len(dbConsolidations) > 0 {
-		err := db.InsertConsolidations(dbConsolidations, tx)
-		if err != nil {
-			return fmt.Errorf("error inserting consolidations: %v", err)
-=======
-	dbVoluntaryExits := make([]*dbtypes.VoluntaryExit, len(voluntaryExits))
-	for idx, voluntaryExit := range voluntaryExits {
-		dbVoluntaryExit := &dbtypes.VoluntaryExit{
-			SlotNumber:     block.Slot,
-			SlotIndex:      uint64(idx),
-			SlotRoot:       block.Root,
-			Orphaned:       false,
-			ValidatorIndex: uint64(voluntaryExit.Message.ValidatorIndex),
-		}
-
-		dbVoluntaryExits[idx] = dbVoluntaryExit
-	}
-
-	return dbVoluntaryExits
-}
-
-func persistBlockSlashings(block *CacheBlock, orphaned bool, tx *sqlx.Tx) error {
-	// insert slashings
-	dbSlashings := buildDbSlashings(block)
-	if orphaned {
-		for idx := range dbSlashings {
-			dbSlashings[idx].Orphaned = true
-		}
-	}
-
-	if len(dbSlashings) > 0 {
-		err := db.InsertSlashings(dbSlashings, tx)
-		if err != nil {
-			return fmt.Errorf("error inserting slashings: %v", err)
->>>>>>> 1cfb0afb
-		}
-	}
-
-	return nil
-<<<<<<< HEAD
-=======
-}
-
-func buildDbSlashings(block *CacheBlock) []*dbtypes.Slashing {
-	blockBody := block.GetBlockBody()
-	if blockBody == nil {
-		return nil
-	}
-
-	proposerSlashings, err := blockBody.ProposerSlashings()
-	if err != nil {
-		return nil
-	}
-
-	attesterSlashings, err := blockBody.AttesterSlashings()
-	if err != nil {
-		return nil
-	}
-
-	proposerIndex, err := blockBody.ProposerIndex()
-	if err != nil {
-		return nil
-	}
-
-	dbSlashings := []*dbtypes.Slashing{}
-	slashingIndex := 0
-
-	for _, proposerSlashing := range proposerSlashings {
-		dbSlashing := &dbtypes.Slashing{
-			SlotNumber:     block.Slot,
-			SlotIndex:      uint64(slashingIndex),
-			SlotRoot:       block.Root,
-			Orphaned:       false,
-			ValidatorIndex: uint64(proposerSlashing.SignedHeader1.Message.ProposerIndex),
-			SlasherIndex:   uint64(proposerIndex),
-			Reason:         dbtypes.ProposerSlashing,
-		}
-		slashingIndex++
-		dbSlashings = append(dbSlashings, dbSlashing)
-	}
-
-	for _, attesterSlashing := range attesterSlashings {
-		inter := intersect.Simple(attesterSlashing.Attestation1.AttestingIndices, attesterSlashing.Attestation2.AttestingIndices)
-		for _, j := range inter {
-			valIdx := j.(uint64)
-
-			dbSlashing := &dbtypes.Slashing{
-				SlotNumber:     block.Slot,
-				SlotIndex:      uint64(slashingIndex),
-				SlotRoot:       block.Root,
-				Orphaned:       false,
-				ValidatorIndex: uint64(valIdx),
-				SlasherIndex:   uint64(proposerIndex),
-				Reason:         dbtypes.AttesterSlashing,
-			}
-			dbSlashings = append(dbSlashings, dbSlashing)
-		}
-
-		slashingIndex++
-	}
-
-	return dbSlashings
->>>>>>> 1cfb0afb
 }